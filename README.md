--- conflicted
+++ resolved
@@ -8,25 +8,17 @@
 
 The modules are available on PowerShell Gallery. As such, they can be installed using the `Install-Module` cmdlet.
 
-~~~~PowerShell 
+~~~~PowerShell
 Install-Module -Name Tridion-CoreService 
 ~~~~
 
-<<<<<<< HEAD
 *_Note:_* if you are using an older version of PowerShell (less than version 5), you will need to install [PowerShellGet](https://docs.microsoft.com/en-us/powershell/gallery/psget/overview) first.
-=======
-`iwr "https://raw.githubusercontent.com/pkjaer/tridion-powershell-modules/master/CoreService/Installation/Install.ps1" | iex`
->>>>>>> 25849765
 
 After the installation is complete, import the module(s) using `Import-Module` to use the features.
 
-<<<<<<< HEAD
-~~~~PowerShell 
-Import-Module -Name Tridion-CoreService 
+~~~~PowerShell
+Import-Module -Name Tridion-CoreService
 ~~~~
-=======
-`iwr "https://raw.githubusercontent.com/pkjaer/tridion-powershell-modules/master/Alchemy/Installation/Install.ps1" | iex`
->>>>>>> 25849765
 
 Should the above steps fail to work for you, please [let us know](https://github.com/pkjaer/tridion-powershell-modules/issues/new)!
 
