#Requires -version 3.0

<#
**************************************************
* Private members
**************************************************
#>

Function _Get-CoreServiceBinding
{
	$settings = Get-TridionCoreServiceSettings

	$quotas = New-Object System.Xml.XmlDictionaryReaderQuotas;
	$quotas.MaxStringContentLength = [int]::MaxValue;
	$quotas.MaxArrayLength = [int]::MaxValue;
	$quotas.MaxBytesPerRead = [int]::MaxValue;

	switch($settings.ConnectionType)
	{
		"LDAP" 
		{ 
			$binding = New-Object System.ServiceModel.WSHttpBinding;
			$binding.Security.Mode = [System.ServiceModel.SecurityMode]::Message;
			$binding.Security.Transport.ClientCredentialType = (Get-ClientCredentialType -DefaultValue "Basic");
		}
		"LDAP-SSL"
		{
			$binding = New-Object System.ServiceModel.WSHttpBinding;
			$binding.Security.Mode = [System.ServiceModel.SecurityMode]::Transport;
			$binding.Security.Transport.ClientCredentialType = (Get-ClientCredentialType -DefaultValue "Basic")
		}
		"netTcp" 
		{ 
			$binding = New-Object System.ServiceModel.NetTcpBinding; 
			$binding.transactionFlow = $true;
			$binding.transactionProtocol = [ServiceModel.TransactionProtocol]::OleTransactions;
			$binding.Security.Mode = [System.ServiceModel.SecurityMode]::Transport;
			$binding.Security.Transport.ClientCredentialType = "Windows";
		}
		"SSL"
		{
			$binding = New-Object System.ServiceModel.WSHttpBinding;
			$binding.Security.Mode = [System.ServiceModel.SecurityMode]::Transport;
			$binding.Security.Transport.ClientCredentialType = (Get-ClientCredentialType -DefaultValue "Windows")
		}
		"BASIC"
		{
			$binding = New-Object System.ServiceModel.BasicHttpBinding;
			$binding.Security.Mode = [System.ServiceModel.BasicHttpSecurityMode]::TransportCredentialOnly;
			$binding.Security.Transport.ClientCredentialType = (Get-ClientCredentialType -DefaultValue "Windows")
		}
		"BASIC-SSL"
		{
			$binding = New-Object System.ServiceModel.BasicHttpsBinding;
			$binding.Security.Mode = [System.ServiceModel.BasicHttpsSecurityMode]::Transport;
			$binding.Security.Transport.ClientCredentialType = (Get-ClientCredentialType -DefaultValue "Windows")
		}
		default 
		{ 
			$binding = New-Object System.ServiceModel.WSHttpBinding; 
			$binding.Security.Mode = [System.ServiceModel.SecurityMode]::Message;
			$binding.Security.Transport.ClientCredentialType = (Get-ClientCredentialType -DefaultValue "Windows")
		}
	}
	
	$binding.SendTimeout = $settings.ConnectionSendTimeout;
	$binding.MaxReceivedMessageSize = [int]::MaxValue;
	$binding.ReaderQuotas = $quotas;
	return $binding;
}

<<<<<<< HEAD
Function Get-ClientCredentialType
{
	[CmdletBinding()]
	Param(
		[string]$DefaultValue
	)
	Process{
		$settings = Get-TridionCoreServiceSettings
		if ($settings.CredentialType -eq 'Default')
		{
			return $DefaultValue
		}
	  else
		{
			return $settings.CredentialType
		}
  }
}
=======
Function _New-AssemblyInstance($instanceTypeName, $binding, $endpoint)
{
	return [Activator]::CreateInstance($instanceTypeName, $binding, $endpoint);
}

Function _Set-Credential($client, $credential)
{
	$userName = $credential.UserName;
	Write-Verbose "Connecting as $userName..."
	$client.ClientCredentials.Windows.ClientCredential = [System.Net.NetworkCredential]$credential;
}

Function _Set-ImpersonateUser($client, $userName)
{
	Write-Verbose "Impersonating '$userName'...";
	$client.Impersonate($userName) | Out-Null;
}


>>>>>>> ce409690
<#
**************************************************
* Public members
**************************************************
#>
Function Get-TridionCoreServiceClient
{
    <#
    .Synopsis
    Gets a client capable of accessing the Tridion Core Service.

    .Description
    Gets a session-aware Core Service client. The Core Service version, binding, and host machine can be modified using Set-TridionCoreServiceSettings.

    .Notes
    Make sure you call Close-TridionCoreServiceClient when you are done with the client (i.e. in a finally block).

    .Inputs
    None.

    .Outputs
    Returns a client of type [Tridion.ContentManager.CoreService.Client.SessionAwareCoreServiceClient].

    .Link
    Get the latest version of this script from the following URL:
    https://github.com/pkjaer/tridion-powershell-modules

    .Example
    $client = Get-TridionCoreServiceClient;
    if ($client -ne $null)
    {
        try
        {
            $client.GetCurrentUser();
        }
        finally
        {
			Close-TridionCoreServiceClient $client;
        }
    }

    #>
    [CmdletBinding()]
    Param(
		# The name (including domain) of the user to impersonate when accessing Tridion. 
		# When omitted the current user will be executing all Tridion commands.
        [Parameter(ValueFromPipelineByPropertyName=$true)]
		[string]$ImpersonateUserName
	)

    Begin
    {
        # Load required .NET assemblies
        Add-Type -AssemblyName System.ServiceModel

        # Load information about the Core Service client available on this system
        $serviceInfo = Get-TridionCoreServiceSettings
        
        Write-Verbose ("Connecting to the Core Service at {0}..." -f $serviceInfo.EndpointUrl);
        
        # Load the Core Service Client
        $endpoint = New-Object System.ServiceModel.EndpointAddress -ArgumentList $serviceInfo.EndpointUrl
<<<<<<< HEAD
        $binding = Get-CoreServiceBinding;

        #Load the assembly without locking the file
        Write-Verbose ("Loading assembly {0}" -f $serviceInfo.AssemblyPath) 
=======
        $binding = _Get-CoreServiceBinding;
		
		#Load the assembly without locking the file
>>>>>>> ce409690
		$assemblyBytes = [IO.File]::ReadAllBytes($serviceInfo.AssemblyPath);
		if (!$assemblyBytes) { throw "Unable to load the assembly at: " + $serviceInfo.AssemblyPath; }
        $assembly = [Reflection.Assembly]::Load($assemblyBytes);
		$instanceType = $assembly.GetType($serviceInfo.ClassName, $true, $true);
    }
    
    Process
    {
        try
        {
			$proxy = _New-AssemblyInstance $instanceType.FullName $binding $endpoint;
			if ($serviceInfo.Credential)
			{
<<<<<<< HEAD
				$userName = $serviceInfo.Credential.UserName;
				Write-Verbose "Connecting as $userName..."
				$proxy.ClientCredentials.Windows.ClientCredential = [System.Net.NetworkCredential]$serviceInfo.Credential;

        if ($binding.Security.Transport.ClientCredentialType -eq "Basic")
        {
					if ($proxy.ClientCredentials.Windows.ClientCredential.Domain)
					{
						$fullUsername = "{0}\{1}" -f $proxy.ClientCredentials.Windows.ClientCredential.Domain, $proxy.ClientCredentials.Windows.ClientCredential.Username
					}
					else
					{
						$fullUsername = $proxy.ClientCredentials.Windows.ClientCredential.Username
					}
					$proxy.ClientCredentials.UserName.UserName = $fullUsername;
					$proxy.ClientCredentials.UserName.Password = $proxy.ClientCredentials.Windows.ClientCredential.Password;
				}
=======
				_Set-Credential $proxy $serviceInfo.Credential;
>>>>>>> ce409690
			}

			if ($ImpersonateUserName)
			{
				_Set-ImpersonateUser $proxy $ImpersonateUserName;
			}
			
            return $proxy;
        }
        catch [System.Exception]
        {
            Write-Error $_;
            return $null;
        }
    }
}

Function Close-TridionCoreServiceClient
{
    <#
    .Synopsis
    Closes the Core Service connection.

    .Description
    This will close the connection, even if it is in a faulted state due to previous exceptions.

    .Notes
    You should call this method in your 'finally' clause or 'End' step.

    .Inputs
    The Core Service client to close.

    .Outputs
    None.

    .Link
    Get the latest version of this script from the following URL:
    https://github.com/pkjaer/tridion-powershell-modules

    .Example
    $client = Get-TridionCoreServiceClient;
	try
	{
		$client.GetCurrentUser();
	}
	finally
	{
		Close-TridionCoreServiceClient $client;
	}

    #>
    [CmdletBinding()]
    Param(
		# The client to close. It is allowed to be null.
        [Parameter(ValueFromPipeline=$true)]
		$client
	)

	Process
	{
		if ($client -ne $null) 
		{
			if ($client.State -eq 'Faulted')
			{
				$client.Abort() | Out-Null;
			}
			else
			{
				$client.Close() | Out-Null; 
			}
		}
	}
}

<#
**************************************************
* Export statements
**************************************************
#>
Export-ModuleMember Get-TridionCoreServiceClient
Export-ModuleMember Close-TridionCoreServiceClient<|MERGE_RESOLUTION|>--- conflicted
+++ resolved
@@ -21,13 +21,13 @@
 		{ 
 			$binding = New-Object System.ServiceModel.WSHttpBinding;
 			$binding.Security.Mode = [System.ServiceModel.SecurityMode]::Message;
-			$binding.Security.Transport.ClientCredentialType = (Get-ClientCredentialType -DefaultValue "Basic");
+			$binding.Security.Transport.ClientCredentialType = (_Get-ClientCredentialType -DefaultValue "Basic");
 		}
 		"LDAP-SSL"
 		{
 			$binding = New-Object System.ServiceModel.WSHttpBinding;
 			$binding.Security.Mode = [System.ServiceModel.SecurityMode]::Transport;
-			$binding.Security.Transport.ClientCredentialType = (Get-ClientCredentialType -DefaultValue "Basic")
+			$binding.Security.Transport.ClientCredentialType = (_Get-ClientCredentialType -DefaultValue "Basic")
 		}
 		"netTcp" 
 		{ 
@@ -41,25 +41,25 @@
 		{
 			$binding = New-Object System.ServiceModel.WSHttpBinding;
 			$binding.Security.Mode = [System.ServiceModel.SecurityMode]::Transport;
-			$binding.Security.Transport.ClientCredentialType = (Get-ClientCredentialType -DefaultValue "Windows")
+			$binding.Security.Transport.ClientCredentialType = (_Get-ClientCredentialType -DefaultValue "Windows")
 		}
 		"BASIC"
 		{
 			$binding = New-Object System.ServiceModel.BasicHttpBinding;
 			$binding.Security.Mode = [System.ServiceModel.BasicHttpSecurityMode]::TransportCredentialOnly;
-			$binding.Security.Transport.ClientCredentialType = (Get-ClientCredentialType -DefaultValue "Windows")
+			$binding.Security.Transport.ClientCredentialType = (_Get-ClientCredentialType -DefaultValue "Windows")
 		}
 		"BASIC-SSL"
 		{
 			$binding = New-Object System.ServiceModel.BasicHttpsBinding;
 			$binding.Security.Mode = [System.ServiceModel.BasicHttpsSecurityMode]::Transport;
-			$binding.Security.Transport.ClientCredentialType = (Get-ClientCredentialType -DefaultValue "Windows")
+			$binding.Security.Transport.ClientCredentialType = (_Get-ClientCredentialType -DefaultValue "Windows")
 		}
 		default 
 		{ 
 			$binding = New-Object System.ServiceModel.WSHttpBinding; 
 			$binding.Security.Mode = [System.ServiceModel.SecurityMode]::Message;
-			$binding.Security.Transport.ClientCredentialType = (Get-ClientCredentialType -DefaultValue "Windows")
+			$binding.Security.Transport.ClientCredentialType = (_Get-ClientCredentialType -DefaultValue "Windows")
 		}
 	}
 	
@@ -69,8 +69,12 @@
 	return $binding;
 }
 
-<<<<<<< HEAD
-Function Get-ClientCredentialType
+Function _New-AssemblyInstance($instanceTypeName, $binding, $endpoint)
+{
+	return [Activator]::CreateInstance($instanceTypeName, $binding, $endpoint);
+}
+
+Function _Get-ClientCredentialType
 {
 	[CmdletBinding()]
 	Param(
@@ -88,12 +92,6 @@
 		}
   }
 }
-=======
-Function _New-AssemblyInstance($instanceTypeName, $binding, $endpoint)
-{
-	return [Activator]::CreateInstance($instanceTypeName, $binding, $endpoint);
-}
-
 Function _Set-Credential($client, $credential)
 {
 	$userName = $credential.UserName;
@@ -108,7 +106,6 @@
 }
 
 
->>>>>>> ce409690
 <#
 **************************************************
 * Public members
@@ -171,16 +168,10 @@
         
         # Load the Core Service Client
         $endpoint = New-Object System.ServiceModel.EndpointAddress -ArgumentList $serviceInfo.EndpointUrl
-<<<<<<< HEAD
-        $binding = Get-CoreServiceBinding;
+        $binding = _Get-CoreServiceBinding;
 
         #Load the assembly without locking the file
         Write-Verbose ("Loading assembly {0}" -f $serviceInfo.AssemblyPath) 
-=======
-        $binding = _Get-CoreServiceBinding;
-		
-		#Load the assembly without locking the file
->>>>>>> ce409690
 		$assemblyBytes = [IO.File]::ReadAllBytes($serviceInfo.AssemblyPath);
 		if (!$assemblyBytes) { throw "Unable to load the assembly at: " + $serviceInfo.AssemblyPath; }
         $assembly = [Reflection.Assembly]::Load($assemblyBytes);
@@ -194,10 +185,7 @@
 			$proxy = _New-AssemblyInstance $instanceType.FullName $binding $endpoint;
 			if ($serviceInfo.Credential)
 			{
-<<<<<<< HEAD
-				$userName = $serviceInfo.Credential.UserName;
-				Write-Verbose "Connecting as $userName..."
-				$proxy.ClientCredentials.Windows.ClientCredential = [System.Net.NetworkCredential]$serviceInfo.Credential;
+				_Set-Credential $proxy $serviceInfo.Credential;
 
         if ($binding.Security.Transport.ClientCredentialType -eq "Basic")
         {
@@ -212,9 +200,6 @@
 					$proxy.ClientCredentials.UserName.UserName = $fullUsername;
 					$proxy.ClientCredentials.UserName.Password = $proxy.ClientCredentials.Windows.ClientCredential.Password;
 				}
-=======
-				_Set-Credential $proxy $serviceInfo.Credential;
->>>>>>> ce409690
 			}
 
 			if ($ImpersonateUserName)
