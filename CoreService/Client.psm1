#Requires -version 3.0

<#
**************************************************
* Private members
**************************************************
#>

Function Get-CoreServiceBinding
{
	$settings = Get-TridionCoreServiceSettings

	$quotas = New-Object System.Xml.XmlDictionaryReaderQuotas;
	$quotas.MaxStringContentLength = 10485760;
	$quotas.MaxArrayLength = 10485760;
	$quotas.MaxBytesPerRead = 10485760;

	switch($settings.ConnectionType)
	{
		"LDAP" 
		{ 
			$binding = New-Object System.ServiceModel.WSHttpBinding;
			$binding.Security.Mode = [System.ServiceModel.SecurityMode]::Message;
			$binding.Security.Transport.ClientCredentialType = "Basic";
		}
		"LDAP-SSL"
		{
			$binding = New-Object System.ServiceModel.WSHttpBinding;
			$binding.Security.Mode = [System.ServiceModel.SecurityMode]::Transport;
			$binding.Security.Transport.ClientCredentialType = "Basic";
		}
		"netTcp" 
		{ 
			$binding = New-Object System.ServiceModel.NetTcpBinding; 
			$binding.transactionFlow = $true;
			$binding.transactionProtocol = [ServiceModel.TransactionProtocol]::OleTransactions;
			$binding.Security.Mode = [System.ServiceModel.SecurityMode]::Transport;
			$binding.Security.Transport.ClientCredentialType = "Windows";
		}
		"SSL"
		{
			$binding = New-Object System.ServiceModel.WSHttpBinding;
			$binding.Security.Mode = [System.ServiceModel.SecurityMode]::Transport;
			$binding.Security.Transport.ClientCredentialType = "Windows";
		}
		"BASIC"
		{
			$binding = New-Object System.ServiceModel.BasicHttpBinding;
			$binding.Security.Mode = [System.ServiceModel.BasicHttpSecurityMode]::TransportCredentialOnly;
			$binding.Security.Transport.ClientCredentialType = "Windows";
		}
		"BASIC-SSL"
		{
			$binding = New-Object System.ServiceModel.BasicHttpsBinding;
			$binding.Security.Mode = [System.ServiceModel.BasicHttpsSecurityMode]::Transport;
			$binding.Security.Transport.ClientCredentialType = "Basic";
		}
		default 
		{ 
			$binding = New-Object System.ServiceModel.WSHttpBinding; 
			$binding.Security.Mode = [System.ServiceModel.SecurityMode]::Message;
			$binding.Security.Transport.ClientCredentialType = "Windows";
		}
	}
	
	$binding.SendTimeout = $settings.ConnectionSendTimeout;
<<<<<<< HEAD
	$binding.MaxReceivedMessageSize = 52428800;
=======
	$binding.MaxReceivedMessageSize = [int]::MaxValue;
>>>>>>> 87a81461
	$binding.ReaderQuotas = $quotas;
	return $binding;
}


<#
**************************************************
* Public members
**************************************************
#>
Function Get-TridionCoreServiceClient
{
    <#
    .Synopsis
    Gets a client capable of accessing the Tridion Core Service.

    .Description
    Gets a session-aware Core Service client. The Core Service version, binding, and host machine can be modified using Set-TridionCoreServiceSettings.

    .Notes
    Make sure you call Close-TridionCoreServiceClient when you are done with the client (i.e. in a finally block).

    .Inputs
    None.

    .Outputs
    Returns a client of type [Tridion.ContentManager.CoreService.Client.SessionAwareCoreServiceClient].

    .Link
    Get the latest version of this script from the following URL:
    https://github.com/pkjaer/tridion-powershell-modules

    .Example
    $client = Get-TridionCoreServiceClient;
    if ($client -ne $null)
    {
        try
        {
            $client.GetCurrentUser();
        }
        finally
        {
			Close-TridionCoreServiceClient $client;
        }
    }

    #>
    [CmdletBinding()]
    Param(
		# The name (including domain) of the user to impersonate when accessing Tridion. 
		# When omitted the current user will be executing all Tridion commands.
        [Parameter(ValueFromPipelineByPropertyName=$true)]
		[string]$ImpersonateUserName
	)

    Begin
    {
        # Load required .NET assemblies
        Add-Type -AssemblyName System.ServiceModel

        # Load information about the Core Service client available on this system
        $serviceInfo = Get-TridionCoreServiceSettings
        
        Write-Verbose ("Connecting to the Core Service at {0}..." -f $serviceInfo.EndpointUrl);
        
        # Load the Core Service Client
        $endpoint = New-Object System.ServiceModel.EndpointAddress -ArgumentList $serviceInfo.EndpointUrl
        $binding = Get-CoreServiceBinding;

        #Load the assembly without locking the file
        Write-Verbose ("Loading assembly {0}" -f $serviceInfo.AssemblyPath) 
		$assemblyBytes = [IO.File]::ReadAllBytes($serviceInfo.AssemblyPath);
		if (!$assemblyBytes) { throw "Unable to load the assembly at: " + $serviceInfo.AssemblyPath; }
        $assembly = [Reflection.Assembly]::Load($assemblyBytes);
		$instanceType = $assembly.GetType($serviceInfo.ClassName, $true, $true);
    }
    
    Process
    {
        try
        {
<<<<<<< HEAD
            $proxy = [Activator]::CreateInstance($instanceType.FullName, $binding, $endpoint);
            if($serviceInfo.Username -and $serviceInfo.Password)
            {
                Write-Verbose "Using credentials of CoreServiceSettings";
				$proxy.ClientCredentials.UserName.UserName = $serviceInfo.Username;
				$proxy.ClientCredentials.UserName.Password = $serviceInfo.Password;
                
				$proxy.ClientCredentials.Windows.ClientCredential.UserName = $serviceInfo.Username;
				$proxy.ClientCredentials.Windows.ClientCredential.Password = $serviceInfo.Password;
            }
=======
			$proxy = [Activator]::CreateInstance($instanceType.FullName, $binding, $endpoint);
			if ($serviceInfo.Credential)
			{
				$userName = $serviceInfo.Credential.UserName;
				Write-Verbose "Connecting as $userName..."
				$proxy.ClientCredentials.Windows.ClientCredential = [System.Net.NetworkCredential]$serviceInfo.Credential;
			}
>>>>>>> 87a81461

			if ($ImpersonateUserName)
			{
				Write-Verbose "Impersonating '$ImpersonateUserName'...";
				$proxy.Impersonate($ImpersonateUserName) | Out-Null;
			}
			
            return $proxy;
        }
        catch [System.Exception]
        {
            Write-Error $_;
            return $null;
        }
    }
}

Function Close-TridionCoreServiceClient
{
    <#
    .Synopsis
    Closes the Core Service connection.

    .Description
    This will close the connection, even if it is in a faulted state due to previous exceptions.

    .Notes
    You should call this method in your 'finally' clause or 'End' step.

    .Inputs
    The Core Service client to close.

    .Outputs
    None.

    .Link
    Get the latest version of this script from the following URL:
    https://github.com/pkjaer/tridion-powershell-modules

    .Example
    $client = Get-TridionCoreServiceClient;
	try
	{
		$client.GetCurrentUser();
	}
	finally
	{
		Close-TridionCoreServiceClient $client;
	}

    #>
    [CmdletBinding()]
    Param(
		# The client to close. It is allowed to be null.
        [Parameter(ValueFromPipeline=$true)]
		$client
	)

	Process
	{
		if ($client -ne $null) 
		{
			if ($client.State -eq 'Faulted')
			{
				$client.Abort() | Out-Null;
			}
			else
			{
				$client.Close() | Out-Null; 
			}
		}
	}
}

<#
**************************************************
* Export statements
**************************************************
#>
Export-ModuleMember Get-TridionCoreServiceClient
Export-ModuleMember Close-TridionCoreServiceClient<|MERGE_RESOLUTION|>--- conflicted
+++ resolved
@@ -64,11 +64,7 @@
 	}
 	
 	$binding.SendTimeout = $settings.ConnectionSendTimeout;
-<<<<<<< HEAD
-	$binding.MaxReceivedMessageSize = 52428800;
-=======
 	$binding.MaxReceivedMessageSize = [int]::MaxValue;
->>>>>>> 87a81461
 	$binding.ReaderQuotas = $quotas;
 	return $binding;
 }
@@ -150,18 +146,6 @@
     {
         try
         {
-<<<<<<< HEAD
-            $proxy = [Activator]::CreateInstance($instanceType.FullName, $binding, $endpoint);
-            if($serviceInfo.Username -and $serviceInfo.Password)
-            {
-                Write-Verbose "Using credentials of CoreServiceSettings";
-				$proxy.ClientCredentials.UserName.UserName = $serviceInfo.Username;
-				$proxy.ClientCredentials.UserName.Password = $serviceInfo.Password;
-                
-				$proxy.ClientCredentials.Windows.ClientCredential.UserName = $serviceInfo.Username;
-				$proxy.ClientCredentials.Windows.ClientCredential.Password = $serviceInfo.Password;
-            }
-=======
 			$proxy = [Activator]::CreateInstance($instanceType.FullName, $binding, $endpoint);
 			if ($serviceInfo.Credential)
 			{
@@ -169,7 +153,6 @@
 				Write-Verbose "Connecting as $userName..."
 				$proxy.ClientCredentials.Windows.ClientCredential = [System.Net.NetworkCredential]$serviceInfo.Credential;
 			}
->>>>>>> 87a81461
 
 			if ($ImpersonateUserName)
 			{
