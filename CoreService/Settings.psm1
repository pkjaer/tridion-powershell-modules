--- conflicted
+++ resolved
@@ -92,16 +92,10 @@
 	if ($upgradeNeeded)
 	{
 		Write-Verbose "Upgrading your settings..."
-<<<<<<< HEAD
 		Add-SettingIfMissing -Object $settings -Name 'ConnectionSendTimeout' -Value '00:01:00';
 		Add-SettingIfMissing -Object $settings -Name 'Credential' -Value ([PSCredential]$null);
 		Add-SettingIfMissing -Object $settings -Name 'CredentialType' -Value 'Default';
 		Remove-SettingIfPresent -Object $settings -Name 'UserName';
-=======
-		_Add-SettingIfMissing -Object $settings -Name 'ConnectionSendTimeout' -Value '00:01:00';
-		_Add-SettingIfMissing -Object $settings -Name 'Credential' -Value ([PSCredential]$null);
-		_Remove-SettingIfPresent -Object $settings -Name 'UserName';
->>>>>>> ce409690
 		$settings.ModuleVersion = $moduleVersion;
 		_Persist-Settings $settings;
 	}
@@ -256,43 +250,26 @@
 		$versionSpecified = ($parametersSpecified -contains 'Version');
 		$CredentialTypeSpecified = ($parametersSpecified -contains 'CredentialType');
 		
-<<<<<<< HEAD
-		$settings = Get-Settings;
-		if ($connectionTypeSpecified) { $settings.ConnectionType = $ConnectionType; }
-		if ($connectionSendTimeoutSpecified) { $settings.ConnectionSendTimeout = $ConnectionSendTimeout; }
-		if ($credentialSpecified) { $settings.Credential = $Credential; }
-		if ($hostNameSpecified) { $settings.HostName = $HostName; }
-		if ($versionSpecified) { $settings.Version = $Version; }
-		if ($CredentialTypeSpecified) { $settings.CredentialType = $CredentialType; }
-
-		if ($versionSpecified -or $hostNameSpecified -or $connectionTypeSpecified)
-		{
-			$netTcp =  ($settings.connectionType -eq "netTcp");
-			$basic =  ($settings.connectionType -eq "BASIC" -or $settings.connectionType -eq "BASIC-SSL");
-			$protocol = "http://";
-			$port = "";
-
-			$settings.ClassName = if ($basic) {"Tridion.ContentManager.CoreService.Client.CoreServiceClient"} 
-														else  { "Tridion.ContentManager.CoreService.Client.SessionAwareCoreServiceClient" } 
-
-			switch($settings.connectionType)
-=======
 		$result = _Get-Settings;
 		if ($connectionTypeSpecified) { $result.ConnectionType = $ConnectionType; }
 		if ($connectionSendTimeoutSpecified) { $result.ConnectionSendTimeout = _Validate-TimeoutSetting $ConnectionSendTimeout; }
 		if ($credentialSpecified) { $result.Credential = $Credential; }
 		if ($hostNameSpecified) { $result.HostName = $HostName; }
 		if ($versionSpecified) { $result.Version = $Version; }
+		if ($CredentialTypeSpecified) { $settings.CredentialType = $CredentialType; }
 
 		if ($versionSpecified -or $hostNameSpecified -or $connectionTypeSpecified)
 		{
 			$netTcp =  ($result.connectionType -eq "netTcp");
 			$host = $result.HostName;
+			$basic =  ($settings.connectionType -eq "BASIC" -or $settings.connectionType -eq "BASIC-SSL");
 			$protocol = "http://";
 			$port = "";
-			
+
+			$settings.ClassName = if ($basic) {"Tridion.ContentManager.CoreService.Client.CoreServiceClient"} 
+														else  { "Tridion.ContentManager.CoreService.Client.SessionAwareCoreServiceClient" } 
+
 			switch($result.connectionType)
->>>>>>> ce409690
 			{
 				"SSL" 		{ $protocol = "https://"; }
 				"LDAP-SSL" 	{ $protocol = "https://"; }
@@ -311,73 +288,43 @@
 			{
 				"2011-SP1" 
 				{ 
-<<<<<<< HEAD
-					$settings.AssemblyPath = Join-Path $clientDir 'Tridion.ContentManager.CoreService.Client.2011sp1.dll';
+					$result.AssemblyPath = Join-Path $clientDir 'Tridion.ContentManager.CoreService.Client.2011sp1.dll';
 					$relativeUrl = if ($netTcp) { "/CoreService/2011/netTcp" } 
 												else { if ($basic) {"/webservices/CoreService2011.svc/basicHttp"} 
 												else  { "/webservices/CoreService2011.svc/wsHttp" } };
-					$settings.EndpointUrl = (@($protocol, $settings.HostName, $port, $relativeUrl) -join "");
+					$result.EndpointUrl = (@($protocol, $host, $port, $relativeUrl) -join "");
 				}
 				"2013" 
 				{
-					$settings.AssemblyPath = Join-Path $clientDir 'Tridion.ContentManager.CoreService.Client.2013.dll';
+					$result.AssemblyPath = Join-Path $clientDir 'Tridion.ContentManager.CoreService.Client.2013.dll';
 					$relativeUrl = if ($netTcp) { "/CoreService/2012/netTcp" } 
 												else { if ($basic) {"/webservices/CoreService2012.svc/basicHttp"} 
 												else  { "/webservices/CoreService2012.svc/wsHttp" } };
-					$settings.EndpointUrl = (@($protocol, $settings.HostName, $port, $relativeUrl) -join "");
+					$result.EndpointUrl = (@($protocol, $host, $port, $relativeUrl) -join "");
 				}
 				"2013-SP1" 
 				{ 
-					$settings.AssemblyPath = Join-Path $clientDir 'Tridion.ContentManager.CoreService.Client.2013sp1.dll';
+					$result.AssemblyPath = Join-Path $clientDir 'Tridion.ContentManager.CoreService.Client.2013sp1.dll';
 					$relativeUrl = if ($netTcp) { "/CoreService/2013/netTcp" } 
 												else { if ($basic) {"/webservices/CoreService2013.svc/basicHttp"} 
 												else  { "/webservices/CoreService2013.svc/wsHttp" } };
-					$settings.EndpointUrl = (@($protocol, $settings.HostName, $port, $relativeUrl) -join "");
+					$result.EndpointUrl = (@($protocol, $host, $port, $relativeUrl) -join "");
 				}
 				"Web-8.1"
 				{
-					$settings.AssemblyPath = Join-Path $clientDir 'Tridion.ContentManager.CoreService.Client.Web_8_1.dll';
+					$result.AssemblyPath = Join-Path $clientDir 'Tridion.ContentManager.CoreService.Client.Web_8_1.dll';
 					$relativeUrl = if ($netTcp) { "/CoreService/201501/netTcp" } 
 												else { if ($basic) {"/webservices/CoreService201501.svc/basicHttp"} 
 												else  { "/webservices/CoreService201501.svc/wsHttp" } };
-					$settings.EndpointUrl = (@($protocol, $settings.HostName, $port, $relativeUrl) -join "");
+					$result.EndpointUrl = (@($protocol, $host, $port, $relativeUrl) -join "");
 				}
 				"Web-8.5"
 				{
-					$settings.AssemblyPath = Join-Path $clientDir 'Tridion.ContentManager.CoreService.Client.Web_8_5.dll';
+					$result.AssemblyPath = Join-Path $clientDir 'Tridion.ContentManager.CoreService.Client.Web_8_5.dll';
 					$relativeUrl = if ($netTcp) { "/CoreService/201603/netTcp" } 
 												else { if ($basic) {"/webservices/CoreService201603.svc/basicHttp"} 
 												else  { "/webservices/CoreService201603.svc/wsHttp" } };
-					$settings.EndpointUrl = (@($protocol, $settings.HostName, $port, $relativeUrl) -join "");
-=======
-					$result.AssemblyPath = Join-Path $clientDir 'Tridion.ContentManager.CoreService.Client.2011sp1.dll';
-					$relativeUrl = if ($netTcp) { "/CoreService/2011/netTcp" } else { "/webservices/CoreService2011.svc/wsHttp" };
-					$result.EndpointUrl = (@($protocol, $host, $port, $relativeUrl) -join "");
-				}
-				"2013" 
-				{
-					$result.AssemblyPath = Join-Path $clientDir 'Tridion.ContentManager.CoreService.Client.2013.dll';
-					$relativeUrl = if ($netTcp) { "/CoreService/2012/netTcp" } else { "/webservices/CoreService2012.svc/wsHttp" };
-					$result.EndpointUrl = (@($protocol, $host, $port, $relativeUrl) -join "");
-				}
-				"2013-SP1" 
-				{ 
-					$result.AssemblyPath = Join-Path $clientDir 'Tridion.ContentManager.CoreService.Client.2013sp1.dll';
-					$relativeUrl = if ($netTcp) { "/CoreService/2013/netTcp" } else { "/webservices/CoreService2013.svc/wsHttp" };
-					$result.EndpointUrl = (@($protocol, $host, $port, $relativeUrl) -join "");
-				}
-				"Web-8.1"
-				{
-					$result.AssemblyPath = Join-Path $clientDir 'Tridion.ContentManager.CoreService.Client.Web_8_1.dll';
-					$relativeUrl = if ($netTcp) { "/CoreService/201501/netTcp" } else { "/webservices/CoreService201501.svc/wsHttp" };
-					$result.EndpointUrl = (@($protocol, $host, $port, $relativeUrl) -join "");
-				}
-				"Web-8.5"
-				{
-					$result.AssemblyPath = Join-Path $clientDir 'Tridion.ContentManager.CoreService.Client.Web_8_5.dll';
-					$relativeUrl = if ($netTcp) { "/CoreService/201603/netTcp" } else { "/webservices/CoreService201603.svc/wsHttp" };
-					$result.EndpointUrl = (@($protocol, $host, $port, $relativeUrl) -join "");
->>>>>>> ce409690
+					$result.EndpointUrl = (@($protocol, $host, $port, $relativeUrl) -join "");
 				}
 			}
 		}
