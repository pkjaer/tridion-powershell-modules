### Tridion-CoreService module

This module contains cmdlets that allow you to talk to the Tridion Content Manager using the Core Service.


### Installation
[Click here to view the installation instructions](https://github.com/pkjaer/tridion-powershell-modules/), which cover installation of all of the modules.


### Release notes

<<<<<<< HEAD
v2.2.0.1
- Added support for Web 8.3-5
=======
v2.3.0.0
- Added functions to Publish and Unpublish items (Publish-TridionItem, Unpublish-TridionItem)
- You may now run the module as a different user by specifying the Credential setting (e.g. "Set-TridionCoreServiceSettings -Credential (Get-Credential)")
   NOTE: The username and password are encrypted and are safe to store using the -Persist parameter.
- Added a function to reset your settings to the default values (Clear-TridionCoreServiceSettings)
- Added support for viewing the Publish Queue and removing Publish transactions (Get-TridionPublishTransaction, Remove-TridionPublishTransaction)
- Added support for creating and deleting Tridion items of any type (New-TridionItem, Remove-TridionItem)
- Added support for Web 8.5 (e.g. "Set-TridionCoreServiceSettings -Version Web-8.5")

Special thanks to Albert Romkes, Jan Horsman, and Nuno Linhares for their contributions to this version.

>>>>>>> 87a81461

v2.2.0.0

- Added these release notes.
- Added support for disabling and enabling users (Disable-TridionUser, Enable-TridionUser). 
  Both of them support piping in UserData objects from other commands like Get-TridionUsers.
- Added support for getting a list of Publication Targets (Get-TridionPublicationTargets)
- Added support for reading Publication Targets and Groups (Get-TridionPublicationTarget, Get-TridionGroup). 
  Both methods support loading the items either by TCM URI or the Title of the item.
- Added support for reading a user by Title or Description.
- Added Test-TridionItem, which returns a boolean indicating if the item exists in the Content Manager.
- Added a new configuration setting called 'ConnectionSendTimeout', which controls the amount of time to wait for a connection before timing out.


v2.1.0.0

- Added support for managing application data (Get-TridionApplicationData, Set-TridionApplicationData, Remove-TridionApplicationData). 
- New-TridionUser now supports adding the user to any number of groups, through the -MemberOf parameter. The scope of the groups is 'All Publications'.


v2.0.3.0

- Added support for SDL Web 8
- Get-TridionCoreServiceClient will now show an error if you have previously loaded a different version of the client (thanks, Dominic Cronin!)


v2.0.2.0

- Fixed an issue detecting the module path when the user had multiple matching directories under 'My Documents'.


v2.0.1.0

- Fixed an issue with the module path for installation.


v2.0.0.0

- Now officially requires PowerShell 3.0
- Introduced a new Close-TridionCoreServiceClient method to simplify properly closing the client.
- The Core Service Client assembly is no longer locked by the PowerShell process.
- Introduced scripts to simplify installation and updates, as well as verifying that it works.


v1.0.3.1

- Updated links after migration to GitHub.


v1.0.3.0

- Better pipeline support (including more sensible logging).
- Ability to overwrite the prefix used in the commands. 
  For example, "Import-Module Tridion-CoreService -Prefix Tri" will result in commands like "New-TriUser" and "Get-TriPublications".
- Improved validation and documentation of parameters.
- Added -WhatIf and -Confirm support to cmdlets that save data (e.g. New-TridionUser)
- Get-TridionPublications: You can now filter by publication type (e.g. "Web" or "Mobile")
- Get-TridionUsers: System users are no longer returned by default (use the -IncludePredefinedUsers switch if you need them)
- New-TridionUser: The isAdmin parameter has been renamed to MakeAdministrator and is now a switch.
- Get-TridionCoreServiceClient: Added an optional parameter to  to overwrite the user to impersonate (can be used in a pipeline).


v1.0.2.0
- Added checks for $null before calling Close on the Core Service client.
- Changed the TransactionProtocol and SecurityModel property to use the enumerations instead of strings (the conversion didn't work for everyone).
- Removed the unused Utilities.psm1 file.
- Split the module into several files with their own distinct functional areas.
- Added the module version to the settings (for information and for future automatic upgrade of settings stored on disk)
- Moved the settings file to a new 'Settings' directory (created as needed) and the DLLs to a 'Clients' folder.


v1.1.0.0
- Removed support for the "2010" endpoint.
- Consolidated all settings into a single Set-TridionCoreServiceSettings method.
- The settings can now be persisted to disk so you don't have to set them every time.
- Added support for netTcp (and made a start for the support of SSL and LDAP).
- Added a New-TridionGroup method to create Groups in the Content Manager.
- Fixed the link to the latest version of the script.


v1.0.1.0

- Added support for 2013 SP1.
- Added support for impersonation of users.
- Fixed Get-TridionPublications not outputting verbose text when prompted to.


v1.0.0.0

- Initial version of the Tridion PowerShell Modules.<|MERGE_RESOLUTION|>--- conflicted
+++ resolved
@@ -9,10 +9,6 @@
 
 ### Release notes
 
-<<<<<<< HEAD
-v2.2.0.1
-- Added support for Web 8.3-5
-=======
 v2.3.0.0
 - Added functions to Publish and Unpublish items (Publish-TridionItem, Unpublish-TridionItem)
 - You may now run the module as a different user by specifying the Credential setting (e.g. "Set-TridionCoreServiceSettings -Credential (Get-Credential)")
@@ -24,7 +20,6 @@
 
 Special thanks to Albert Romkes, Jan Horsman, and Nuno Linhares for their contributions to this version.
 
->>>>>>> 87a81461
 
 v2.2.0.0
 
